--- conflicted
+++ resolved
@@ -37,11 +37,7 @@
     std::io::{BufRead, BufReader, Read},
     std::path::{Path, PathBuf},
     std::sync::atomic::{AtomicUsize, Ordering},
-<<<<<<< HEAD
     std::sync::{Arc, Mutex},
-=======
-    std::sync::Arc,
->>>>>>> 85fecdfc
     std::thread,
     threadpool::ThreadPool,
     walkdir::WalkDir,
@@ -80,13 +76,8 @@
 
 #[derive(Parser)]
 #[clap(
-<<<<<<< HEAD
     author = "Hyohko",
     version = "0.0.1",
-=======
-    author,
-    version,
->>>>>>> 85fecdfc
     about = "Hash a directory's files and optionally check against existing hashfile"
 )]
 pub struct Arguments {
@@ -116,10 +107,7 @@
 #[derive(Debug)]
 pub struct Hasher {
     hashes_completed: Arc<AtomicUsize>,
-<<<<<<< HEAD
     monitor_mutex: Arc<Mutex<bool>>,
-=======
->>>>>>> 85fecdfc
     pool: ThreadPool,
     alg: HashAlg,
     root: PathBuf,
@@ -153,8 +141,6 @@
         alg: HashAlg,
         root_dir: String,
         hashfile_pattern: String,
-        // Debug level
-        // Logfile
     ) -> Result<Self, HasherError> {
         let hash_regex = match Regex::new(&hashfile_pattern) {
             Ok(v) => v,
@@ -176,10 +162,7 @@
 
         Ok(Hasher {
             hashes_completed: Arc::new(AtomicUsize::new(1)),
-<<<<<<< HEAD
             monitor_mutex: Arc::new(Mutex::new(false)),
-=======
->>>>>>> 85fecdfc
             pool: ThreadPool::new(num_threads),
             alg,
             root,
@@ -212,19 +195,11 @@
 
     //  Private Functions
     fn hashcount_monitor(&self, total_files: usize) {
-<<<<<<< HEAD
         HasherUtil::increment_hashcount_thread(
             &self.hashes_completed,
             &self.monitor_mutex,
             total_files,
         );
-=======
-        HasherUtil::hashcount_monitor_thread(&self.hashes_completed, total_files);
-    }
-
-    fn increment_hashcount(&self) {
-        HasherUtil::increment_hashcount_thread(&self.hashes_completed);
->>>>>>> 85fecdfc
     }
 
     fn join(&self) -> Result<(), HasherError> {
@@ -317,7 +292,6 @@
         (self.hashfiles, self.checkedfiles) = file_vec
             .into_iter()
             .partition(|f| HasherUtil::path_matches_regex(&self.hash_regex, &f.path));
-<<<<<<< HEAD
         println!("[*] {} files in the queue", self.checkedfiles.len());
         // Sort vector by file size, smallest first
         println!("[*] Sorting files by size");
@@ -401,62 +375,8 @@
             }
         };
         Ok(root_path)
-=======
-
-        // Sort vector by file size, smallest first
-        println!("[*] Sorting files by size");
-        self.checkedfiles.sort_by(|a, b| a.size.cmp(&b.size));
-        Ok(())
-    }
-
-    fn start_hash_threads(&mut self, args: &Arguments) -> Result<usize, HasherError> {
-        const EMPTY_STRING: String = String::new();
-        println!(
-            "[+] Checking hashes - spinning up {} worker threads",
-            self.pool.max_count()
-        );
-
-        let num_files = self.checkedfiles.len();
-        loop {
-            let ck = match self.checkedfiles.pop() {
-                Some(v) => v,
-                None => break, // no more files to check
-            };
-            if !&self.hashmap.contains_key(&ck.path) {
-                if !args.force {
-                    println!("[!] {:?} => No hash found", &ck.path);
-                    self.increment_hashcount();
-                    continue;
-                }
-            }
-            let mut expected_fdata: FileData = ck.clone();
-            expected_fdata.expected_hash = self
-                .hashmap
-                .get(&ck.path)
-                .unwrap_or(&EMPTY_STRING)
-                .to_string();
-
-            let alg = self.alg;
-            let force = args.force;
-            let verbose = args.verbose;
-            let atomic_clone = self.hashes_completed.clone();
-            self.pool.execute(move || {
-                HasherUtil::perform_hash(
-                    atomic_clone,
-                    expected_fdata,
-                    alg,
-                    force,
-                    verbose,
-                    num_files,
-                )
-                .ok();
-            });
-        } // end loop
-        Ok(num_files)
->>>>>>> 85fecdfc
-    }
-
-<<<<<<< HEAD
+    }
+
     fn canonicalize_split_filepath(
         splitline: &Vec<&str>,
         hashpath: &PathBuf,
@@ -471,51 +391,6 @@
             let new_file_path = format!("{}{}", "./", file_path);
             file_path_buf = Path::new(&new_file_path).to_path_buf();
         }
-=======
-struct HasherUtil {}
-
-// Static Functions
-impl HasherUtil {
-    fn canonicalize_path(path: &String, filetype: FileType) -> std::io::Result<PathBuf> {
-        let root_path = fs::canonicalize(Path::new(&path))?;
-        match filetype {
-            FileType::IsDir => {
-                if !root_path.is_dir() {
-                    let emsg = format!(
-                        "[-] Path '{}' is not a valid directory",
-                        root_path.display()
-                    );
-                    return Err(std::io::Error::new(std::io::ErrorKind::Other, emsg));
-                }
-            }
-            FileType::IsFile => {
-                if !root_path.is_file() {
-                    let emsg = format!(
-                        "[-] Path '{}' is not a valid directory",
-                        root_path.display()
-                    );
-                    return Err(std::io::Error::new(std::io::ErrorKind::Other, emsg));
-                }
-            }
-        };
-        Ok(root_path)
-    }
-
-    fn canonicalize_split_filepath(
-        splitline: &Vec<&str>,
-        hashpath: &PathBuf,
-    ) -> Result<PathBuf, HasherError> {
-        let file_path = splitline[1..].join(" ");
-
-        let mut file_path_buf = Path::new(&file_path).to_path_buf();
-        if file_path_buf.is_absolute() {
-            return Ok(file_path_buf);
-        }
-        if !file_path.starts_with("./") {
-            let new_file_path = format!("{}{}", "./", file_path);
-            file_path_buf = Path::new(&new_file_path).to_path_buf();
-        }
->>>>>>> 85fecdfc
         file_path_buf = hashpath.join(&file_path_buf);
         let canonical_result =
             HasherUtil::canonicalize_path(&file_path_buf.display().to_string(), FileType::IsFile)?;
@@ -539,7 +414,6 @@
         Ok(hex::encode(hasher.finalize()))
     }
 
-<<<<<<< HEAD
     fn hexstring_is_valid(hexstring: &str) -> bool {
         match hexstring.len() {
             32 | 48 | 56 | 64 | 96 | 128 => {
@@ -656,119 +530,7 @@
                 why: format!("Line does not have enough elements: {}", newline),
             });
         }
-=======
-    fn hashcount_monitor_thread(atomic_hashcount: &Arc<AtomicUsize>, total_files: usize) {
-        if total_files == 0 {
-            println!("[!] No files to hash");
-            return;
-        }
-        let curr_hashes: usize = atomic_hashcount.load(Ordering::SeqCst);
-        let pct_complete: f64 = ((curr_hashes) as f64 / (total_files) as f64) * 100.0;
-        if curr_hashes % 500 == 0 {
-            println!("[*] ({:.2}%) {} hashes complete", pct_complete, curr_hashes);
-        }
-        if curr_hashes == total_files {
-            println!(
-                "[*] ({:.2}%) {} hashes complete\n[+] No more files to hash",
-                pct_complete, curr_hashes
-            );
-        }
-    }
-
-    fn hexstring_is_valid(hexstring: &str) -> bool {
-        match hexstring.len() {
-            32 | 48 | 56 | 64 | 96 | 128 => {
-                for chr in hexstring.chars() {
-                    if !chr.is_ascii_hexdigit() {
-                        return false;
-                    }
-                }
-                return true;
-            }
-            _ => return false,
-        }
-    }
-
-    fn increment_hashcount_thread(atomic_size: &Arc<AtomicUsize>) {
-        atomic_size.fetch_add(1, Ordering::SeqCst);
-    }
-
-    fn path_matches_regex(hash_regex: &Regex, file_path: &PathBuf) -> bool {
-        let str_path = match file_path.file_name() {
-            Some(v) => v,
-            None => {
-                println!("[-] Failed to retrieve file name from path object");
-                return false;
-            }
-        };
-        let is_match = hash_regex.is_match(match str_path.to_str() {
-            Some(v) => v,
-            None => {
-                println!("[-] Path string failed to parse");
-                return false;
-            }
-        });
-        is_match
-    }
-
-    fn perform_hash(
-        atomic_hashcount: Arc<AtomicUsize>,
-        fdata: FileData,
-        alg: HashAlg,
-        force: bool,
-        verbose: bool,
-        num_files: usize,
-    ) -> Result<(), HasherError> {
-        HasherUtil::increment_hashcount_thread(&atomic_hashcount);
-        let actual_hash = HasherUtil::hash_file(&fdata.path, alg)?;
-        if force {
-            println!(
-                "[*] Checksum value : {:?}\n\tHash         : {:?}",
-                &fdata.path, actual_hash
-            );
-        } else {
-            // Compare
-            let success: bool = &fdata.expected_hash == &actual_hash;
-            if success {
-                if verbose {
-                    println!(
-                        "[+] Checksum passed: {:?}\n\tActual hash  : {:?}",
-                        &fdata.path, actual_hash
-                    );
-                }
-            } else {
-                println!(
-                    "[-] Checksum failed: {:?}\n\tExpected hash: {:?}\n\tActual hash  : {:?}",
-                    &fdata.path, &fdata.expected_hash, actual_hash
-                );
-            }
-        }
-        HasherUtil::hashcount_monitor_thread(&atomic_hashcount, num_files);
-        Ok(())
-    }
-
-    fn select_hasher(alg: HashAlg) -> Box<dyn DynDigest> {
-        match alg {
-            HashAlg::MD5 => Box::new(md5::Md5::default()),
-            HashAlg::SHA1 => Box::new(sha1::Sha1::default()),
-            HashAlg::SHA224 => Box::new(sha2::Sha224::default()),
-            HashAlg::SHA256 => Box::new(sha2::Sha256::default()),
-            HashAlg::SHA384 => Box::new(sha2::Sha384::default()),
-            HashAlg::SHA512 => Box::new(sha2::Sha512::default()),
-        }
-    }
-
-    fn split_hashfile_line(
-        newline: &String,
-        hashpath: &PathBuf,
-    ) -> Result<(String, PathBuf), HasherError> {
-        let splitline: Vec<&str> = newline.split_whitespace().collect();
-        if splitline.len() < 2 {
-            return Err(ParseError {
-                why: format!("Line does not have enough elements: {}", newline),
-            });
-        }
->>>>>>> 85fecdfc
+
         let hashval: &str = splitline[0];
         //if !regex_pattern.is_match(hashval) {
         if !HasherUtil::hexstring_is_valid(hashval) {
