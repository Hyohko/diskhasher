--- conflicted
+++ resolved
@@ -387,29 +387,16 @@
 
             // Skip the root directory itself from being processed as a file/entry here
             if relative_path.as_os_str().is_empty() {
-<<<<<<< HEAD
-                // eprintln!("[DEBUG] recursive_dir: Skipping root dir entry: {:?}", path);
-=======
->>>>>>> acffd92d
                 continue;
             }
 
             // Skip if the current entry is the gen_hashfile itself
             if let Some(gen_path_abs) = &self.gen_hashfile_abs_path {
                 if path == gen_path_abs {
-<<<<<<< HEAD
-                    // eprintln!("[DEBUG] recursive_dir: Skipping gen_hashfile itself: {:?}", path);
-=======
->>>>>>> acffd92d
                     continue;
                 }
             }
 
-<<<<<<< HEAD
-            // eprintln!("[DEBUG] recursive_dir: Processing entry: path={:?}, relative_path={:?}", path, relative_path);
-
-=======
->>>>>>> acffd92d
             // 1. Hidden file/directory filtering
             // This filter applies to both files and directories. If a directory is "hidden",
             // its direct entry is skipped. WalkDir might still yield its children depending on OS and WalkDir version.
@@ -436,35 +423,13 @@
                 }
 
                 if is_effectively_hidden {
-<<<<<<< HEAD
-                    // eprintln!("[DEBUG] recursive_dir: Skipping hidden path (hash_hidden=false): {:?}", relative_path);
                     continue;
                 }
             }
-            // eprintln!("[DEBUG] recursive_dir: Passed hidden check: {:?}", relative_path);
-=======
-                    continue;
-                }
-            }
->>>>>>> acffd92d
 
             // 2. Exclude regex filtering (applies to files and directories)
             if let Some(exclude_r) = local_exclude_regex { // Use the local variable
                 if exclude_r.is_match(&relative_path.to_string_lossy()) {
-<<<<<<< HEAD
-                    // eprintln!("[DEBUG] recursive_dir: Skipping excluded path: {:?} by regex: {:?}", relative_path, exclude_r);
-                    continue;
-                }
-            }
-            // // eprintln!("[DEBUG] recursive_dir: Passed exclude check (or no exclude_regex): {:?}", relative_path);
-
-            // We only care about files from this point onwards for adding to `file_vec`
-            if !entry.file_type().is_file() {
-                // eprintln!("[DEBUG] recursive_dir: Skipping non-file: {:?}", relative_path);
-                continue;
-            }
-            // eprintln!("[DEBUG] recursive_dir: Is file, proceeding: {:?}", relative_path);
-=======
                     continue;
                 }
             }
@@ -473,24 +438,10 @@
             if !entry.file_type().is_file() {
                 continue;
             }
->>>>>>> acffd92d
 
             // 3. Include regex filtering (applies to files only)
             if let Some(include_r) = self.include_regex.as_ref() {
                 if !include_r.is_match(&relative_path.to_string_lossy()) {
-<<<<<<< HEAD
-                    // eprintln!("[DEBUG] recursive_dir: Skipping non-included path: {:?} by regex: {:?}", relative_path, include_r);
-                    continue;
-                }
-            }
-            // // eprintln!("[DEBUG] recursive_dir: Passed include check (or no include_regex): {:?}", relative_path);
-
-            // If all filters passed and it's a file, try to convert to FileData
-            let path_for_warning = path.to_path_buf(); // Clone path for use in warn!
-            match FileData::try_from(entry) {
-                Ok(fd) => {
-                    // eprintln!("[DEBUG] recursive_dir: Successfully added to file_vec: {:?}", fd.path()); // Noisy
-=======
                     continue;
                 }
             }
@@ -499,7 +450,6 @@
             let path_for_warning = path.to_path_buf();
             match FileData::try_from(entry) {
                 Ok(fd) => {
->>>>>>> acffd92d
                     file_vec.push(fd);
                 }
                 Err(e) => warn!("Could not process file {:?}: {}", path_for_warning, e),
@@ -561,17 +511,10 @@
             gen_hashfile: self.genhash_handle.clone(),
             gen_hashfile_dir,
         };
-<<<<<<< HEAD
-        // Restore thread pool execution
-        self.pool.execute(move || {
-            if let Err(e) = perform_hash_threadfunc(moved_args) {
-                eprintln!("[ERROR_IN_THREAD] perform_hash_threadfunc failed: {:?}", e); // Keep this error print
-=======
         // Restore thread pool execution (it was already like this in the input, this confirms it stays)
         self.pool.execute(move || {
             if let Err(e) = perform_hash_threadfunc(moved_args) {
                 eprintln!("[ERROR_IN_THREAD] perform_hash_threadfunc failed: {:?}", e);
->>>>>>> acffd92d
             }
         });
     }
@@ -586,10 +529,6 @@
 
         let num_files = self.checkedfiles.len();
         if num_files == 0 {
-<<<<<<< HEAD
-            // eprintln!("[DEBUG] start_hash_threads - No files to hash, skipping progress bar and loop.");
-=======
->>>>>>> acffd92d
             return Ok(());
         }
         let style: ProgressStyle = ProgressStyle::with_template(
