--- conflicted
+++ resolved
@@ -34,11 +34,7 @@
 confidence in file integrity."""
 authors = ["Hyohko"]
 version = "0.5.3"
-<<<<<<< HEAD
 edition = "2021"
-=======
-edition = "2024"
->>>>>>> f329b019
 license = "GPLv3"
 repository = "https://github.com/Hyohko/diskhasher"
 readme = "../README.md"
